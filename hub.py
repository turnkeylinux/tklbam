"""TurnKey Hub API - Backup

Notes:
    - Default URL: https://hub.turnkeylinux.org/api/backup/
    - REST compliant (GET, POST, PUT)
    - Responses are returned in application/json format
    - API subkey must be sent in the header for all calls (except subkey/)

subkey/
    method: GET
    fields: apikey
    return: subkey

credentials/
    method: GET
    fields:
    return: accesskey, secretkey, usertoken, producttoken

record/create/
    method: POST
    fields: key, turnkey_version, [server_id]
    return: backuprecord

record/update/
    method: PUT
    fields: address
    return: <response_code>

record/<backup_id>/
    method: GET
    fields:
    return: backuprecord

record/<backup_id>/
    method: PUT
    fields: key
    return: backuprecord

records/
    method: GET
    fields:
    return: [ backuprecord, ... ]

archive/
    method: GET
    fields: turnkey_version
    return: archive_content

archive/timestamp/
    method: GET
    fields: turnkey_version
    return: archive_timestamp

"""

import os
import base64
import tempfile
import simplejson as json
from datetime import datetime

import executil
from pycurl_wrapper import Curl
from utils import AttrDict

API_URL = os.getenv('APIURL', 'https://hub.turnkeylinux.org/api/backup/')
API_HEADERS = {'Accept': 'application/json'}

class Error(Exception):
    pass

class NotSubscribedError(Error):
    pass

class InvalidBackupError(Error):
    pass

def api(method, url, attrs={}, headers={}):
    c = Curl(url, headers)
    func = getattr(c, method.lower())
    func(attrs)

    if not c.response_code == 200:

<<<<<<< HEAD
        id = str(self.backups_max)
        backup_record = DummyBackupRecord(id, address, key, \
                                          turnkey_version, server_id)

        self.backups[id] = backup_record

        return backup_record

class DuplicityFile(AttrDict):
    @classmethod
    def from_fname(cls, fname):
        m = re.match(r'duplicity-(.*?)\.(.*?).(?:sigtar|vol.*difftar)', fname)
        if not m:
            return None

        type, timestamp = m.groups()
        m = re.search(r'to\.(.*)', timestamp)
        if m:
            timestamp, = m.groups()

        if 'full' in type:
            type = 'full'
        else:
            type = 'inc'

        try:
            timestamp = datetime.strptime(timestamp, "%Y%m%dT%H%M%SZ")
        except ValueError:
            return

        return cls(type, timestamp)

    def __init__(self, type, timestamp):
        self.type = type
        self.timestamp = timestamp

class DummySession(AttrDict):
    def __init__(self, type, timestamp, size=0):
        self.type = type
        self.timestamp = timestamp
        self.size = size

def _parse_duplicity_sessions(path):
    sessions = {}
    for fname in os.listdir(path):
        fpath = join(path, fname)
        fsize = os.stat(fpath).st_size

        df = DuplicityFile.from_fname(fname)
        if not df:
            continue

        if not df.timestamp in sessions:
            sessions[df.timestamp] = DummySession(df.type, df.timestamp, fsize)
        else:
            sessions[df.timestamp].size += fsize

    return sessions.values()

class DummyBackupRecord(AttrDict):
    # backup_id, address
    def __init__(self, backup_id, address, key, turnkey_version, server_id):
        self.backup_id = backup_id
        self.address = address
        self.key = key
        self.turnkey_version = turnkey_version
        self.server_id = server_id

        self.created = datetime.now()
        self.updated = None

        # in MBs
        self.size = 0
        self.label = "TurnKey Backup"

        # no user interface for this in the dummy hub
        self.sessions = []

    def update(self):
        self.updated = datetime.now()

        path = self.address[len("file://"):] 
=======
        if c.response_data.splitlines()[1] == "BackupAccount not subscribed":
            raise NotSubscribedError("user not subscribed to Backups")
>>>>>>> e761181b

        if c.response_data.splitlines()[1] == "BackupRecord does not exist":
            backup_id = url.strip("/").split("/")[-1]
            raise InvalidBackupError("no such backup (%s)" % backup_id)

        raise Error(c.response_code, c.response_data)

    return json.loads(c.response_data)

class BackupRecord(AttrDict):
    @staticmethod
    def _datetime(s):
        # return datetime("Y-M-D h:m:s")
        if not s:
            return None

        s = s.replace('-', ' ').replace(':', ' ').split()
        return datetime(*map(lambda i: int(i), s))

    def __init__(self, response):
        self.key = response['key']
        self.address = response['address']
        self.backup_id = response['backup_id']
        self.server_id = response['server_id']
        self.turnkey_version = response['turnkey_version']

        self.created = self._datetime(response['date_created'])
        self.updated = self._datetime(response['date_updated'])

        self.size = int(response['size']) # in MBs
        self.label = response['description']

        # no interface for this in tklbam, so not returned from hub 
        self.sessions = []

class Backups:
    Error = Error

    def __init__(self, subkey=None):
        if subkey is None:
            raise Error("no APIKEY - tklbam not initialized")

        self.subkey = subkey

    def _api(self, method, uri, attrs={}):
        headers = API_HEADERS.copy()
        headers['subkey'] = str(self.subkey)
        return api(method, API_URL + uri, attrs, headers)

    @classmethod
    def get_sub_apikey(cls, apikey):
        response = api('GET', API_URL + 'subkey/', {'apikey': apikey}, API_HEADERS)
        return response['subkey']

    def get_credentials(self):
        r = self._api('GET', 'credentials/')
        return r['accesskey'], r['secretkey'], r['usertoken'], r['producttoken']

    def get_new_profile(self, turnkey_version, profile_timestamp):
        """
        Gets a profile for <turnkey_version> that is newer than <profile_timestamp>.

        If there's a new profile, returns a ProfileArchive instance.
        Otherwise returns None.

        Raises an exception if no profile exists for turnkey_version.
        """
        attrs = {'turnkey_version': turnkey_version}

        response = self._api('GET', 'archive/timestamp/', attrs)
        archive_timestamp = float(response['archive_timestamp'])

        if profile_timestamp and profile_timestamp >= archive_timestamp:
            return None

        response = self._api('GET', 'archive/', attrs)
        content = base64.urlsafe_b64decode(str(response['archive_content']))

        fd, archive_path = tempfile.mkstemp(prefix="archive.")
        fh = os.fdopen(fd, "w")
        fh.write(content)
        fh.close()

        return ProfileArchive(archive_path, archive_timestamp)

    def new_backup_record(self, key, turnkey_version, server_id=None):
        attrs = {'key': key, 'turnkey_version': turnkey_version}
        if server_id:
            attrs['server_id'] = server_id

        response = self._api('POST', 'record/create/', attrs)
        return BackupRecord(response)

    def get_backup_record(self, backup_id):
        response = self._api('GET', 'record/%s/' % backup_id)
        return BackupRecord(response)

    def update_key(self, backup_id, key):
        response = self._api('PUT', 'record/%s/' % backup_id, {'key': key})
        return BackupRecord(response)

    def updated_backup(self, address):
        response = self._api('PUT', 'record/update/', {'address': address})
        return response

    def list_backups(self):
        response = self._api('GET', 'records/')
        return map(lambda r: BackupRecord(r), response)

class ProfileArchive:
    def __init__(self, archive, timestamp):
        self.path_archive = archive
        self.timestamp = timestamp

    def extract(self, path):
        executil.system("tar -zxf %s -C %s" % (self.path_archive, path))
<|MERGE_RESOLUTION|>--- conflicted
+++ resolved
@@ -82,93 +82,8 @@
 
     if not c.response_code == 200:
 
-<<<<<<< HEAD
-        id = str(self.backups_max)
-        backup_record = DummyBackupRecord(id, address, key, \
-                                          turnkey_version, server_id)
-
-        self.backups[id] = backup_record
-
-        return backup_record
-
-class DuplicityFile(AttrDict):
-    @classmethod
-    def from_fname(cls, fname):
-        m = re.match(r'duplicity-(.*?)\.(.*?).(?:sigtar|vol.*difftar)', fname)
-        if not m:
-            return None
-
-        type, timestamp = m.groups()
-        m = re.search(r'to\.(.*)', timestamp)
-        if m:
-            timestamp, = m.groups()
-
-        if 'full' in type:
-            type = 'full'
-        else:
-            type = 'inc'
-
-        try:
-            timestamp = datetime.strptime(timestamp, "%Y%m%dT%H%M%SZ")
-        except ValueError:
-            return
-
-        return cls(type, timestamp)
-
-    def __init__(self, type, timestamp):
-        self.type = type
-        self.timestamp = timestamp
-
-class DummySession(AttrDict):
-    def __init__(self, type, timestamp, size=0):
-        self.type = type
-        self.timestamp = timestamp
-        self.size = size
-
-def _parse_duplicity_sessions(path):
-    sessions = {}
-    for fname in os.listdir(path):
-        fpath = join(path, fname)
-        fsize = os.stat(fpath).st_size
-
-        df = DuplicityFile.from_fname(fname)
-        if not df:
-            continue
-
-        if not df.timestamp in sessions:
-            sessions[df.timestamp] = DummySession(df.type, df.timestamp, fsize)
-        else:
-            sessions[df.timestamp].size += fsize
-
-    return sessions.values()
-
-class DummyBackupRecord(AttrDict):
-    # backup_id, address
-    def __init__(self, backup_id, address, key, turnkey_version, server_id):
-        self.backup_id = backup_id
-        self.address = address
-        self.key = key
-        self.turnkey_version = turnkey_version
-        self.server_id = server_id
-
-        self.created = datetime.now()
-        self.updated = None
-
-        # in MBs
-        self.size = 0
-        self.label = "TurnKey Backup"
-
-        # no user interface for this in the dummy hub
-        self.sessions = []
-
-    def update(self):
-        self.updated = datetime.now()
-
-        path = self.address[len("file://"):] 
-=======
         if c.response_data.splitlines()[1] == "BackupAccount not subscribed":
             raise NotSubscribedError("user not subscribed to Backups")
->>>>>>> e761181b
 
         if c.response_data.splitlines()[1] == "BackupRecord does not exist":
             backup_id = url.strip("/").split("/")[-1]
